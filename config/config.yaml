dataset:
    name: dataset:Clouds # required format: <module_name>:<object_name>
    classes: ['CLEAR', 'CLOUD']
    label_colors: [[0, 0, 0], [255, 255, 255]]
    params:
        data_folder: /Volumes/MAGNUS_USB/Zaitra_Challenge/data
        # data_folder: /Midgard/Data/tibbe/datasets/Sentinel2
        # data_folder: /local_storage/users/tibbe/datasets/Sentinel2
        scenes_folder: subscenes
        masks_folder: masks
        image_size: 224
        overlap: 30
    train_params:
        transform: scripts.transforms:TrainTransform # required format: <module_name>:<object_name>
        split: train
    val_params:
        transform: scripts.transforms:ValTransform # required format: <module_name>:<object_name>
        split: val
    test_params:
        transform: scripts.transforms:ValTransform # required format: <module_name>:<object_name>
        split: test
model:
<<<<<<< HEAD
    name: scripts.model:UNET_simple # required format: <module_name>:<object_name>
    # save_path: /Volumes/MAGNUS_USB/Zaitra_Challenge/model
    save_path: /local_storage/users/tibbe/Zaitra_Challenge/model
=======
    name: scripts.model:UNET_2 # required format: <module_name>:<object_name>
    save_path: /Volumes/MAGNUS_USB/Zaitra_Challenge/model
    # save_path: /local_storage/users/tibbe/Zaitra_Challenge/model
>>>>>>> e56e3cf7
    in_params:
        in_channels: 4
        num_classes: 2
hparams:
    epochs: 30
    batch_size: 1
    save_best_threshold: 0.3
    visualize_interval: 5
    criterion:
        name: torch.nn:CrossEntropyLoss # required format: <module_name>:<object_name>
        in_params: {}
    optimizer: 
        name: torch.optim:Adam
        in_params:
            lr: 0.0001
    scheduler:
        name: torch.optim.lr_scheduler:CosineAnnealingLR
        in_params:
            T_max: 20
            eta_min: 0.001
wandb:
<<<<<<< HEAD
    enable: true
    project_name: zaitra_challenge_lrs
    run_name: unet_simple_0.0001
=======
    enable: false
    project_name: zaitra_challenge
>>>>>>> e56e3cf7
<|MERGE_RESOLUTION|>--- conflicted
+++ resolved
@@ -20,15 +20,9 @@
         transform: scripts.transforms:ValTransform # required format: <module_name>:<object_name>
         split: test
 model:
-<<<<<<< HEAD
     name: scripts.model:UNET_simple # required format: <module_name>:<object_name>
     # save_path: /Volumes/MAGNUS_USB/Zaitra_Challenge/model
     save_path: /local_storage/users/tibbe/Zaitra_Challenge/model
-=======
-    name: scripts.model:UNET_2 # required format: <module_name>:<object_name>
-    save_path: /Volumes/MAGNUS_USB/Zaitra_Challenge/model
-    # save_path: /local_storage/users/tibbe/Zaitra_Challenge/model
->>>>>>> e56e3cf7
     in_params:
         in_channels: 4
         num_classes: 2
@@ -50,11 +44,6 @@
             T_max: 20
             eta_min: 0.001
 wandb:
-<<<<<<< HEAD
     enable: true
     project_name: zaitra_challenge_lrs
-    run_name: unet_simple_0.0001
-=======
-    enable: false
-    project_name: zaitra_challenge
->>>>>>> e56e3cf7
+    run_name: unet_simple_0.0001