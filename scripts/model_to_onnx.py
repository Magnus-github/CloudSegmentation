import torch

import torch.onnx as onnx

from model import UNET

def convert_model_to_onnx(model_path: str) -> None:
    # Load the PyTorch model
    model = UNET(in_channels=4, num_classes=2)
    model.load_state_dict(torch.load(model_path, map_location='cpu'))
    model.eval()

<<<<<<< HEAD
    # Create dummy input tensor
=======
>>>>>>> e56e3cf7
    dummy_input = torch.randn(1, 4, 224, 224)

    # Export the model to ONNX format
    onnx_path = model_path.replace('.pth', '.onnx')
    onnx.export(model,
                dummy_input,
                onnx_path, 
                input_names=['input'],
                output_names=['output'],
                dynamic_axes={'input' : {0 : 'batch_size'},
                                'output' : {0 : 'batch_size'}})

    print(f"Model converted to ONNX and saved at: {onnx_path}")


if __name__ == '__main__':
    model_path = 'model/UNET_final_1.pth'
    convert_model_to_onnx(model_path)<|MERGE_RESOLUTION|>--- conflicted
+++ resolved
@@ -10,10 +10,6 @@
     model.load_state_dict(torch.load(model_path, map_location='cpu'))
     model.eval()
 
-<<<<<<< HEAD
-    # Create dummy input tensor
-=======
->>>>>>> e56e3cf7
     dummy_input = torch.randn(1, 4, 224, 224)
 
     # Export the model to ONNX format
