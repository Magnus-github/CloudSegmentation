--- conflicted
+++ resolved
@@ -98,16 +98,13 @@
                 best_val_loss = val_loss
                 self.save_model(best=True)
 
-<<<<<<< HEAD
-        self.save_model(to_onnx=True)
-=======
         results_dir = self._cfg.outputs.train_results
         os.makedirs(results_dir, exist_ok=True)
         results_file = f"{self._cfg.wandb.run_name+'_' if self._cfg.wandb.run_name else ''}results.txt"
         with open(os.path.join(results_dir, results_file), "a") as f:
             f.write(f"Model: {self._cfg.model.name}, Learning Rate: {self.optimizer.param_groups[0]["lr"]}, Loss: {val_loss}, Accuracy: {val_acc}, IoU: {val_iou}\n")
-        self.save_model()
->>>>>>> b8c31732
+
+        self.save_model(to_onnx=True)
 
         if self.run_wandb:
             self.run_wandb.finish()
